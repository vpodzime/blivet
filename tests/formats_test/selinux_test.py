--- conflicted
+++ resolved
@@ -16,55 +16,6 @@
         self.selinux_reset_fcon = blivet.flags.flags.selinux_reset_fcon
         super(SELinuxContextTestCase, self).setUp()
 
-<<<<<<< HEAD
-    def test_mounting_ext2fs(self):
-        """ Test that lost+found directory gets assigned correct SELinux
-            context if selinux_set_fcon is True, and retains some random old
-            context if selinux_set_fcon is False.
-        """
-        LOST_AND_FOUND_CONTEXT = 'system_u:object_r:lost_found_t:s0'
-        an_fs = fs.Ext2FS(device=self.loop_devices[0], label="test")
-
-        if not an_fs.formattable or not an_fs.mountable:
-            self.skipTest("can not create or mount filesystem %s" % an_fs.name)
-
-        self.assertIsNone(an_fs.create())
-
-        blivet.flags.flags.selinux_reset_fcon = False
-        mountpoint = tempfile.mkdtemp("test.selinux")
-        an_fs.mount(mountpoint=mountpoint)
-
-        lost_and_found = os.path.join(mountpoint, "lost+found")
-        self.assertTrue(os.path.exists(lost_and_found))
-
-        lost_and_found_selinux_context = selinux.getfilecon(lost_and_found)
-
-        an_fs.unmount()
-        os.rmdir(mountpoint)
-
-        self.assertNotEqual(lost_and_found_selinux_context[1], LOST_AND_FOUND_CONTEXT)
-
-        blivet.flags.flags.selinux_reset_fcon = True
-        mountpoint = tempfile.mkdtemp("test.selinux")
-        an_fs.mount(mountpoint=mountpoint)
-
-        lost_and_found = os.path.join(mountpoint, "lost+found")
-        self.assertTrue(os.path.exists(lost_and_found))
-
-        lost_and_found_selinux_context = selinux.getfilecon(lost_and_found)
-
-        an_fs.unmount()
-        os.rmdir(mountpoint)
-
-        self.assertEqual(lost_and_found_selinux_context[1], LOST_AND_FOUND_CONTEXT)
-
-    def test_mounting_xfs(self):
-        """ XFS does not have a lost+found directory. """
-        an_fs = fs.XFS(device=self.loop_devices[0], label="test")
-
-        if not an_fs.formattable or not an_fs.mountable:
-            self.skipTest("can not create or mount filesystem %s" % an_fs.name)
-=======
     @patch("blivet.util.mount", return_value=0)
     @patch.object(fs.FS, "_pre_setup", return_value=True)
     @patch("os.access", return_value=True)
@@ -72,36 +23,23 @@
     # pylint: disable=no-self-use
     def exec_mount_selinux_format(self, formt, *args):
         """ Test of correct selinux context parameter value when mounting """
->>>>>>> e6333656
 
         lost_found_context = "system_u:object_r:lost_found_t:s0"
         fmt = formt()
 
-<<<<<<< HEAD
-        blivet.flags.flags.selinux_reset_fcon = False
-        mountpoint = tempfile.mkdtemp("test.selinux")
-        an_fs.mount(mountpoint=mountpoint)
-=======
         # Patch selinux context setting
         with patch("selinux.lsetfilecon") as lsetfilecon:
             lsetfilecon.return_value = True
->>>>>>> e6333656
 
-            blivet.flags.installer_mode = True
+            blivet.flags.flags.selinux_reset_fcon = True
             fmt.setup(mountpoint="dummy")  # param needed to pass string check
             lsetfilecon.assert_called_with(ANY, lost_found_context)
 
             lsetfilecon.reset_mock()
 
-<<<<<<< HEAD
-        blivet.flags.flags.selinux_reset_fcon = True
-        mountpoint = tempfile.mkdtemp("test.selinux")
-        an_fs.mount(mountpoint=mountpoint)
-=======
-            blivet.flags.installer_mode = False
+            blivet.flags.flags.selinux_reset_fcon = False
             fmt.setup(mountpoint="dummy")  # param needed to pass string check
             lsetfilecon.assert_not_called()
->>>>>>> e6333656
 
     def test_mount_selinux_ext2fs(self):
         """ Test of correct selinux context parameter value when mounting ext2"""
