import unittest
from unittest.mock import PropertyMock
from unittest.mock import patch
from pykickstart.version import returnClassForVersion
from blivet.osinstall import InstallerStorage
from blivet.devices import PartitionDevice
from blivet import formats
from blivet.size import Size


class BlivetTestCase(unittest.TestCase):
    '''
    Define tests for the Blivet class
    '''
    def test_bootloader_in_kickstart(self):
        '''
        test that a bootloader such as prepboot/biosboot shows up
        in the kickstart data
        '''

<<<<<<< HEAD
        with patch('blivet.osinstall.InstallerStorage.bootloader_device', new_callable=PropertyMock) as mock_bootloader_device:
            with patch('blivet.osinstall.InstallerStorage.mountpoints', new_callable=PropertyMock) as mock_mountpoints:
=======
        # prepboot test case
        with patch('blivet.blivet.Blivet.bootloader_device', new_callable=PropertyMock) as mock_bootloader_device:
            with patch('blivet.blivet.Blivet.mountpoints', new_callable=PropertyMock) as mock_mountpoints:
>>>>>>> 0cd90f3a
                # set up prepboot partition
                bootloader_device_obj = PartitionDevice("test_partition_device")
                bootloader_device_obj.size = Size('5 MiB')
                bootloader_device_obj.format = formats.get_format("prepboot")

<<<<<<< HEAD
                blivet_obj = InstallerStorage()
=======
                prepboot_blivet_obj = Blivet()
>>>>>>> 0cd90f3a

                # mountpoints must exist for update_ksdata to run
                mock_bootloader_device.return_value = bootloader_device_obj
                mock_mountpoints.values.return_value = []

                # initialize ksdata
                prepboot_ksdata = returnClassForVersion()()
                prepboot_blivet_obj.ksdata = prepboot_ksdata
                prepboot_blivet_obj.update_ksdata()

        self.assertIn("part prepboot", str(prepboot_blivet_obj.ksdata))

        # biosboot test case
        with patch('blivet.blivet.Blivet.devices', new_callable=PropertyMock) as mock_devices:
            with patch('blivet.blivet.Blivet.mountpoints', new_callable=PropertyMock) as mock_mountpoints:
                # set up biosboot partition
                biosboot_device_obj = PartitionDevice("biosboot_partition_device")
                biosboot_device_obj.size = Size('1MiB')
                biosboot_device_obj.format = formats.get_format("biosboot")

                biosboot_blivet_obj = Blivet()

                # mountpoints must exist for updateKSData to run
                mock_devices.return_value = [biosboot_device_obj]
                mock_mountpoints.values.return_value = []

                # initialize ksdata
                biosboot_ksdata = returnClassForVersion()()
                biosboot_blivet_obj.ksdata = biosboot_ksdata
                biosboot_blivet_obj.update_ksdata()

        self.assertIn("part biosboot", str(biosboot_blivet_obj.ksdata))<|MERGE_RESOLUTION|>--- conflicted
+++ resolved
@@ -18,24 +18,15 @@
         in the kickstart data
         '''
 
-<<<<<<< HEAD
+        # prepboot test case
         with patch('blivet.osinstall.InstallerStorage.bootloader_device', new_callable=PropertyMock) as mock_bootloader_device:
             with patch('blivet.osinstall.InstallerStorage.mountpoints', new_callable=PropertyMock) as mock_mountpoints:
-=======
-        # prepboot test case
-        with patch('blivet.blivet.Blivet.bootloader_device', new_callable=PropertyMock) as mock_bootloader_device:
-            with patch('blivet.blivet.Blivet.mountpoints', new_callable=PropertyMock) as mock_mountpoints:
->>>>>>> 0cd90f3a
                 # set up prepboot partition
                 bootloader_device_obj = PartitionDevice("test_partition_device")
                 bootloader_device_obj.size = Size('5 MiB')
                 bootloader_device_obj.format = formats.get_format("prepboot")
 
-<<<<<<< HEAD
-                blivet_obj = InstallerStorage()
-=======
-                prepboot_blivet_obj = Blivet()
->>>>>>> 0cd90f3a
+                prepboot_blivet_obj = InstallerStorage()
 
                 # mountpoints must exist for update_ksdata to run
                 mock_bootloader_device.return_value = bootloader_device_obj
@@ -49,14 +40,14 @@
         self.assertIn("part prepboot", str(prepboot_blivet_obj.ksdata))
 
         # biosboot test case
-        with patch('blivet.blivet.Blivet.devices', new_callable=PropertyMock) as mock_devices:
-            with patch('blivet.blivet.Blivet.mountpoints', new_callable=PropertyMock) as mock_mountpoints:
+        with patch('blivet.osinstall.InstallerStorage.devices', new_callable=PropertyMock) as mock_devices:
+            with patch('blivet.osinstall.InstallerStorage.mountpoints', new_callable=PropertyMock) as mock_mountpoints:
                 # set up biosboot partition
                 biosboot_device_obj = PartitionDevice("biosboot_partition_device")
                 biosboot_device_obj.size = Size('1MiB')
                 biosboot_device_obj.format = formats.get_format("biosboot")
 
-                biosboot_blivet_obj = Blivet()
+                biosboot_blivet_obj = InstallerStorage()
 
                 # mountpoints must exist for updateKSData to run
                 mock_devices.return_value = [biosboot_device_obj]
