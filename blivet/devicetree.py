# devicetree.py
# Device management for anaconda's storage configuration module.
#
# Copyright (C) 2009-2015  Red Hat, Inc.
#
# This copyrighted material is made available to anyone wishing to use,
# modify, copy, or redistribute it subject to the terms and conditions of
# the GNU General Public License v.2, or (at your option) any later version.
# This program is distributed in the hope that it will be useful, but WITHOUT
# ANY WARRANTY expressed or implied, including the implied warranties of
# MERCHANTABILITY or FITNESS FOR A PARTICULAR PURPOSE.  See the GNU General
# Public License for more details.  You should have received a copy of the
# GNU General Public License along with this program; if not, write to the
# Free Software Foundation, Inc., 51 Franklin Street, Fifth Floor, Boston, MA
# 02110-1301, USA.  Any Red Hat trademarks that are incorporated in the
# source code or documentation are not subject to the GNU General Public
# License and may only be used or replicated with the express permission of
# Red Hat, Inc.
#
# Red Hat Author(s): Dave Lehman <dlehman@redhat.com>
#

import os
import pprint
import re

import gi
gi.require_version("BlockDev", "1.0")

from gi.repository import BlockDev as blockdev

from .actionlist import ActionList
from .callbacks import callbacks
from .errors import DeviceError, DeviceTreeError, StorageError
from .deviceaction import ActionDestroyDevice, ActionDestroyFormat
from .devices import BTRFSDevice, NoDevice, PartitionDevice
from .devices import LVMLogicalVolumeDevice, LVMVolumeGroupDevice
from . import formats
from .devicelibs import lvm
from .events.handler import EventHandlerMixin
from . import util
from .populator import PopulatorMixin
from .storage_log import log_method_call, log_method_return
from .threads import SynchronizedMeta

import logging
log = logging.getLogger("blivet")

_LVM_DEVICE_CLASSES = (LVMLogicalVolumeDevice, LVMVolumeGroupDevice)


class DeviceTreeBase(object, metaclass=SynchronizedMeta):
    """ A quasi-tree that represents the devices in the system.

        The tree contains a list of :class:`~.devices.StorageDevice` instances,
        which does not necessarily reflect the actual state of the system's
        devices. :class:`~.deviceaction.DeviceAction` is used to perform
        modifications to the tree, except when initially populating the tree.

        :class:`~.deviceaction.DeviceAction` instances are registered, possibly
        causing the addition or removal of :class:`~.devices.StorageDevice`
        instances to/from the tree. A :class:`~.deviceaction.DeviceAction`
        is reversible up to the time its 'execute' method is called.

        Only one action of any given type/object pair should exist for
        any given device at any given time.

        :class:`~.deviceaction.DeviceAction` instances can only be registered
        for leaf devices, except for resize actions.
    """
    def __init__(self, ignored_disks=None, exclusive_disks=None):
        """
            :keyword ignored_disks: ignored disks
            :type ignored_disks: list
            :keyword exclusive_disks: exclusive didks
            :type exclusive_disks: list
        """
        self.reset(ignored_disks, exclusive_disks)

    def reset(self, ignored_disks=None, exclusive_disks=None):
        """ Reset the instance to its initial state.

            :keyword ignored_disks: ignored disks
            :type ignored_disks: list
            :keyword exclusive_disks: exclusive didks
            :type exclusive_disks: list
        """
        # internal data members
        self._devices = []
        self._actions = ActionList(addfunc=self._register_action,
                                   removefunc=self._cancel_action)

        # a list of all device names we encounter
        self.names = []

        self._hidden = []

        lvm.lvm_cc_resetFilter()

        self.exclusive_disks = exclusive_disks
        self.ignored_disks = ignored_disks

        self.edd_dict = {}

    def __str__(self):
        done = []

        def show_subtree(root, depth):
            abbreviate_subtree = root in done
            s = "%s%s\n" % ("  " * depth, root)
            done.append(root)
            if abbreviate_subtree:
                s += "%s...\n" % ("  " * (depth + 1),)
            else:
                for child in root.children:
                    s += show_subtree(child, depth + 1)
            return s

        roots = [d for d in self._devices if not d.parents]
        tree = ""
        for root in roots:
            tree += show_subtree(root, 0)
        return tree

    #
    # Device list
    #
    @property
    def devices(self):
        """ List of devices currently in the tree """
        devices = []
        for device in self._devices:
            if not getattr(device, "complete", True):
                continue

            if device.uuid and device.uuid in [d.uuid for d in devices] and \
               not isinstance(device, NoDevice):
                raise DeviceTreeError("duplicate uuids in device tree")

            devices.append(device)

        return devices

    def _add_device(self, newdev, new=True):
        """ Add a device to the tree.

            :param newdev: the device to add
            :type newdev: a subclass of :class:`~.devices.StorageDevice`

            Raise ValueError if the device's identifier is already
            in the list.
        """
        if newdev.uuid and newdev.uuid in [d.uuid for d in self._devices] and \
           not isinstance(newdev, NoDevice):
            raise ValueError("device is already in tree")

        # make sure this device's parent devices are in the tree already
        for parent in newdev.parents:
            if parent not in self._devices:
                raise DeviceTreeError("parent device not in tree")

        newdev.add_hook(new=new)
        self._devices.append(newdev)

        # don't include "req%d" partition names
        if ((newdev.type != "partition" or
             not newdev.name.startswith("req")) and
                newdev.type != "btrfs volume" and
                newdev.name not in self.names):
            self.names.append(newdev.name)
        callbacks.device_added(device=newdev)
        log.info("added %s %s (id %d) to device tree", newdev.type,
                 newdev.name,
                 newdev.id)

    def _remove_device(self, dev, force=None, modparent=True):
        """ Remove a device from the tree.

            :param dev: the device to remove
            :type dev: a subclass of :class:`~.devices.StorageDevice`
            :keyword force: whether to force removal of a non-leaf device
            :type force: bool
            :keyword modparent: update parent device to account for removal
            :type modparent: bool

            .. note::

                Only leaves may be removed.
        """
        if dev not in self._devices:
            raise ValueError("Device '%s' not in tree" % dev.name)

        if not dev.isleaf and not force:
            log.debug("%s has children %s", dev.name, pprint.pformat(c.name for c in dev.children))
            raise ValueError("Cannot remove non-leaf device '%s'" % dev.name)

        # handle name registry first since removing an lv from the vg changes its name
        if dev.name in self.names and getattr(dev, "complete", True):
            self.names.remove(dev.name)

        dev.remove_hook(modparent=modparent)
        if modparent:
            # if this is a partition we need to remove it from the parted.Disk
            if isinstance(dev, PartitionDevice) and dev.disk is not None:
                # adjust all other PartitionDevice instances belonging to the
                # same disk so the device name matches the potentially altered
                # name of the parted.Partition
                for device in self._devices:
                    if isinstance(device, PartitionDevice) and \
                       device.disk == dev.disk:
                        device.update_name()

        self._devices.remove(dev)
        callbacks.device_removed(device=dev)
        log.info("removed %s %s (id %d) from device tree", dev.type,
                 dev.name,
                 dev.id)

    def recursive_remove(self, device, actions=True, remove_device=True, modparent=True):
        """ Remove a device after removing its dependent devices.

            :param :class:`~.devices.StorageDevice` device: the device to remove
            :keyword bool actions: whether to schedule actions for the removal
            :keyword bool modparent: whether to update parent device upon removal
            :keyword bool remove_device: whether to remove the root device

            If the device is not a leaf, all of its dependents are removed
            recursively until it is a leaf device. At that point the device is
            removed, unless it is a disk. If the device is a disk, its
            formatting is removed but no attempt is made to actually remove the
            disk device.
        """
        log.debug("removing %s", device.name)
        devices = self.get_dependent_devices(device)

        # this isn't strictly necessary, but it makes the action list easier to
        # read when removing logical partitions because of the automatic
        # renumbering that happens if you remove them in ascending numerical
        # order
        devices.reverse()

        while devices:
            log.debug("devices to remove: %s", [d.name for d in devices])
            leaves = [d for d in devices if d.isleaf]
            log.debug("leaves to remove: %s", [d.name for d in leaves])
            for leaf in leaves:
                if actions:
                    if leaf.format.exists and not leaf.protected and \
                       not leaf.format_immutable:
                        self.actions.add(ActionDestroyFormat(leaf))

                    self.actions.add(ActionDestroyDevice(leaf))
                else:
                    if not leaf.format_immutable:
                        leaf.format = None
                    self._remove_device(leaf, modparent=modparent)

                devices.remove(leaf)

        if not device.format_immutable:
            if actions:
                self.actions.add(ActionDestroyFormat(device))
            else:
                device.format = None

        if remove_device and not device.is_disk:
            if actions:
                self.actions.add(ActionDestroyDevice(device))
            else:
                self._remove_device(device, modparent=modparent)

    #
    # Actions
    #
    @property
    def actions(self):
        return self._actions

    def _register_action(self, action):
        """ Register an action to be performed at a later time.

            :param action: the action
            :type action: :class:`~.deviceaction.DeviceAction`

            Modifications to the Device instance are handled before we
            get here.
        """
        if not (action.is_create and action.is_device) and \
           action.device not in self._devices:
            raise DeviceTreeError("device is not in the tree")
        elif (action.is_create and action.is_device):
            if action.device in self._devices:
                raise DeviceTreeError("device is already in the tree")

        if action.is_create and action.is_device:
            self._add_device(action.device)
        elif action.is_destroy and action.is_device:
            self._remove_device(action.device)
        elif action.is_create and action.is_format:
            if isinstance(action.device.format, formats.fs.FS) and \
               action.device.format.mountpoint in self.filesystems:
                raise DeviceTreeError("mountpoint already in use")

    def _cancel_action(self, action):
        """ Cancel a registered action.

            :param action: the action
            :type action: :class:`~.deviceaction.DeviceAction`

            This will unregister the action and do any required
            modifications to the device list.

            Actions all operate on a Device, so we can use the devices
            to determine dependencies.
        """
        if action.is_create and action.is_device:
            # remove the device from the tree
            self._remove_device(action.device)
        elif action.is_destroy and action.is_device:
            # add the device back into the tree
            self._add_device(action.device, new=False)

    #
    # Device control
    #
    def teardown_all(self):
        """ Run teardown methods on all devices. """
        for device in self.leaves:
            if device.protected:
                continue

            try:
                device.teardown(recursive=True)
            except (StorageError, blockdev.BlockDevError) as e:
                log.info("teardown of %s failed: %s", device.name, e)

    def setup_all(self):
        """ Run setup methods on all devices. """
        for device in self.leaves:
            try:
                device.setup()
            except DeviceError as e:
                log.error("setup of %s failed: %s", device.name, e)

    #
    # Device search by relation
    #
    def get_dependent_devices(self, dep, hidden=False):
        """ Return a list of devices that depend on dep.

            The list includes both direct and indirect dependents.

            :param dep: the device whose dependents we are looking for
            :type dep: :class:`~.devices.StorageDevice`
            :keyword bool hidden: include hidden devices in search
        """
        dependents = []
        log_method_call(self, dep=dep, hidden=hidden)

        # don't bother looping looking for dependents if this is a leaf device
        # XXX all hidden devices are leaves
        if dep.isleaf and not hidden:
            log.debug("dep is a leaf")
            return dependents

        devices = self._devices[:]
        if hidden:
            devices.extend(self._hidden)

        for device in devices:
            log.debug("checking if %s depends on %s", device.name, dep.name)
            if device.depends_on(dep):
                dependents.append(device)

        return dependents

    def get_related_disks(self, disk):
        """ Return disks related to disk by container membership.

            :param :class:`~.devices.StorageDevice` disk: the disk
            :returns: related disks
            :rtype: set of :class:`~.devices.StorageDevice`

            .. note::

                The disk may be hidden.

        """
        return set(d for dep in self.get_dependent_devices(disk, hidden=True)
                   for d in dep.disks)

    def get_disk_actions(self, disks):
        """ Return a list of actions related to the specified disk.

            :param disks: list of disks
            :type disk: list of :class:`~.devices.StorageDevices`
            :returns: list of related actions
            :rtype: list of :class:`~.deviceaction.DeviceAction`

            This includes all actions on the specified disks, plus all actions
            on disks that are in any way connected to the specified disk via
            container devices.
        """
        # This is different from get_related_disks in that we are finding disks
        # related by any action -- not just the current state of the devicetree.
        related_disks = set()
        for action in self.actions:
            if any(action.device.depends_on(d) for d in disks):
                related_disks.update(action.device.disks)

        # now related_disks could be a superset of disks, so go through and
        # build a list of actions related to any disk in related_disks
        # Note that this list preserves the ordering of the action list.
        related_actions = [a for a in self.actions
                           if set(a.device.disks).intersection(related_disks)]
        return related_actions

    def cancel_disk_actions(self, disks):
        """ Cancel all actions related to the specified disk.

            :param disks: list of disks
            :type disk: list of :class:`~.devices.StorageDevices`

            This includes actions related directly and indirectly (via container
            membership, for example).
        """
        actions = self.get_disk_actions(disks)
        for action in reversed(actions):
            self.actions.remove(action)

    #
    # Device search by property
    #
    def _filter_devices(self, incomplete=False, hidden=False):
        """ Return list of devices modified according to parameters.

            :param bool incomplete: include incomplete devices in result
            :param bool hidden: include hidden devices in result

            :returns: a generator of devices
            :rtype: generator of :class:`~.devices.Device`
        """
        if hidden:
            devices = (d for d in self._devices[:] + self._hidden[:])
        else:
            devices = (d for d in self._devices[:])

        if not incomplete:
            devices = (d for d in devices if getattr(d, "complete", True))
        return devices

    def get_device_by_sysfs_path(self, path, incomplete=False, hidden=False):
        """ Return a list of devices with a matching sysfs path.

            :param str path: the sysfs path to match
            :param bool incomplete: include incomplete devices in search
            :param bool hidden: include hidden devices in search
            :returns: the first matching device found
            :rtype: :class:`~.devices.Device`
        """
        log_method_call(self, path=path, incomplete=incomplete, hidden=hidden)
        result = None
        if path:
            devices = self._filter_devices(incomplete=incomplete, hidden=hidden)
            result = next((d for d in devices if d.sysfs_path == path), None)
        log_method_return(self, result)
        return result

    def get_device_by_uuid(self, uuid, incomplete=False, hidden=False):
        """ Return a list of devices with a matching UUID.

            :param str uuid: the UUID to match
            :param bool incomplete: include incomplete devices in search
            :param bool hidden: include hidden devices in search
            :returns: the first matching device found
            :rtype: :class:`~.devices.Device`
        """
        log_method_call(self, uuid=uuid, incomplete=incomplete, hidden=hidden)
        result = None
        if uuid:
            devices = self._filter_devices(incomplete=incomplete, hidden=hidden)
            result = next((d for d in devices if d.uuid == uuid or d.format.uuid == uuid), None)
        log_method_return(self, result)
        return result

    def get_device_by_label(self, label, incomplete=False, hidden=False):
        """ Return a device with a matching filesystem label.

            :param str label: the filesystem label to match
            :param bool incomplete: include incomplete devices in search
            :param bool hidden: include hidden devices in search
            :returns: the first matching device found
            :rtype: :class:`~.devices.Device`
        """
        log_method_call(self, label=label, incomplete=incomplete, hidden=hidden)
        result = None
        if label:
            devices = self._filter_devices(incomplete=incomplete, hidden=hidden)
            result = next((d for d in devices if getattr(d.format, "label", None) == label), None)
        log_method_return(self, result)
        return result

    def get_device_by_name(self, name, incomplete=False, hidden=False):
        """ Return a device with a matching name.

            :param str name: the name to look for
            :param bool incomplete: include incomplete devices in search
            :param bool hidden: include hidden devices in search
            :returns: the first matching device found
            :rtype: :class:`~.devices.Device`
        """
        log_method_call(self, name=name, incomplete=incomplete, hidden=hidden)
        result = None
        if name:
            devices = self._filter_devices(incomplete=incomplete, hidden=hidden)
            result = next((d for d in devices if d.name == name or
                           (isinstance(d, _LVM_DEVICE_CLASSES) and d.name == name.replace("--", "-"))),
                          None)
        log_method_return(self, result)
        return result

    def get_device_by_path(self, path, incomplete=False, hidden=False):
        """ Return a device with a matching path.

            If there is more than one device with a matching path,
            prefer a leaf device to a non-leaf device.

            :param str path: the path to match
            :param bool incomplete: include incomplete devices in search
            :param bool hidden: include hidden devices in search
            :returns: the first matching device found
            :rtype: :class:`~.devices.Device`
        """
        log_method_call(self, path=path, incomplete=incomplete, hidden=hidden)
        result = None
        if path:
            devices = self._filter_devices(incomplete=incomplete, hidden=hidden)

            # The usual order of the devices list is one where leaves are at
            # the end. So that the search can prefer leaves to interior nodes
            # the list that is searched is the reverse of the devices list.
            result = next((d for d in reversed(list(devices)) if d.path == path or
                           (isinstance(d, _LVM_DEVICE_CLASSES) and d.path == path.replace("--", "-"))),
                          None)

        log_method_return(self, result)
        return result

    def get_device_by_id(self, id_num, incomplete=False, hidden=False):
        """ Return a device with specified device id.

            :param int id_num: the id to look for
            :param bool incomplete: include incomplete devices in search
            :param bool hidden: include hidden devices in search
            :returns: the first matching device found
            :rtype: :class:`~.devices.Device`
        """
        log_method_call(self, id_num=id_num, incomplete=incomplete, hidden=hidden)
        devices = self._filter_devices(incomplete=incomplete, hidden=hidden)
        result = next((d for d in devices if d.id == id_num), None)
        log_method_return(self, result)
        return result

    def resolve_device(self, devspec, blkid_tab=None, crypt_tab=None, options=None):
        """ Return the device matching the provided device specification.

            The spec can be anything from a device name (eg: 'sda3') to a device
            node path (eg: '/dev/mapper/fedora-root' or '/dev/dm-2') to
            something like 'UUID=xyz-tuv-qrs' or 'LABEL=rootfs'.

            :param devspec: a string describing a block device
            :type devspec: str
            :keyword blkid_tab: blkid info
            :type blkid_tab: :class:`~.BlkidTab`
            :keyword crypt_tab: crypto info
            :type crypt_tab: :class:`~.CryptTab`
            :keyword options: mount options
            :type options: str
            :returns: the device
            :rtype: :class:`~.devices.StorageDevice` or None
        """
        # find device in the tree
        device = None
        if devspec.startswith("UUID="):
            # device-by-uuid
            uuid = devspec.partition("=")[2]
            if ((uuid.startswith('"') and uuid.endswith('"')) or
                    (uuid.startswith("'") and uuid.endswith("'"))):
                uuid = uuid[1:-1]
            device = self.uuids.get(uuid)
        elif devspec.startswith("LABEL="):
            # device-by-label
            label = devspec.partition("=")[2]
            if ((label.startswith('"') and label.endswith('"')) or
                    (label.startswith("'") and label.endswith("'"))):
                label = label[1:-1]
            device = self.labels.get(label)
        elif re.match(r'(0x)?[A-Fa-f0-9]{2}(p\d+)?$', devspec):
            # BIOS drive number
            (drive, _p, partnum) = devspec.partition("p")
            spec = int(drive, 16)
            for (edd_name, edd_number) in self.edd_dict.items():
                if edd_number == spec:
                    device = self.get_device_by_name(edd_name + partnum)
                    break
        elif options and "nodev" in options.split(","):
            device = self.get_device_by_name(devspec)
            if not device:
                device = self.get_device_by_path(devspec)
        else:
            if not devspec.startswith("/dev/"):
                device = self.get_device_by_name(devspec)
                if not device:
                    devspec = "/dev/" + devspec

            if not device:
                if devspec.startswith("/dev/disk/"):
                    devspec = os.path.realpath(devspec)

                if devspec.startswith("/dev/dm-"):
                    try:
                        dm_name = blockdev.dm.name_from_node(devspec[5:])
                    except blockdev.DMError as e:
                        log.info("failed to resolve %s: %s", devspec, e)
                        dm_name = None

                    if dm_name:
                        devspec = "/dev/mapper/" + dm_name

                if re.match(r'/dev/md\d+(p\d+)?$', devspec):
                    try:
                        md_name = blockdev.md.name_from_node(devspec[5:])
                    except blockdev.MDRaidError as e:
                        log.info("failed to resolve %s: %s", devspec, e)
                        md_name = None

                    if md_name:
                        devspec = "/dev/md/" + md_name

                # device path
                device = self.get_device_by_path(devspec)

            if device is None:
                if blkid_tab:
                    # try to use the blkid.tab to correlate the device
                    # path with a UUID
                    blkid_tab_ent = blkid_tab.get(devspec)
                    if blkid_tab_ent:
                        log.debug("found blkid.tab entry for '%s'", devspec)
                        uuid = blkid_tab_ent.get("UUID")
                        if uuid:
                            device = self.get_device_by_uuid(uuid)
                            if device:
                                devstr = device.name
                            else:
                                devstr = "None"
                            log.debug("found device '%s' in tree", devstr)
                        if device and device.format and \
                           device.format.type == "luks":
                            map_name = device.format.map_name
                            log.debug("luks device; map name is '%s'", map_name)
                            mapped_dev = self.get_device_by_name(map_name)
                            if mapped_dev:
                                device = mapped_dev

                if device is None and crypt_tab and \
                   devspec.startswith("/dev/mapper/"):
                    # try to use a dm-crypt mapping name to
                    # obtain the underlying device, possibly
                    # using blkid.tab
                    crypt_tab_ent = crypt_tab.get(devspec.split("/")[-1])
                    if crypt_tab_ent:
                        luks_dev = crypt_tab_ent['device']
                        try:
                            device = luks_dev.children[0]
                        except IndexError as e:
                            pass
                elif device is None:
                    # dear lvm: can we please have a few more device nodes
                    #           for each logical volume?
                    #           three just doesn't seem like enough.
                    name = devspec[5:]      # strip off leading "/dev/"

                    (vg_name, _slash, lv_name) = name.partition("/")
                    if lv_name and "/" not in lv_name:
                        # looks like we may have one
                        lv = "%s-%s" % (vg_name, lv_name)
                        device = self.get_device_by_name(lv)

        # check mount options for btrfs volumes in case it's a subvol
        if device and device.type.startswith("btrfs") and options:
            # start with the volume -- not a subvolume
            device = getattr(device, "volume", device)

            attr = None
            if "subvol=" in options:
                attr = "name"
                val = util.get_option_value("subvol", options)
            elif "subvolid=" in options:
                attr = "vol_id"
                val = util.get_option_value("subvolid", options)
            elif device.default_subvolume:
                # default subvolume
                device = device.default_subvolume

            if attr and val:
                for subvol in device.subvolumes:
                    if getattr(subvol, attr, None) == val:
                        device = subvol
                        break

        if device:
            log.debug("resolved '%s' to '%s' (%s)", devspec, device.name, device.type)
        else:
            log.debug("failed to resolve '%s'", devspec)
        return device

    #
    # Conveniences
    #
    @property
    def leaves(self):
        """ List of all devices upon which no other devices exist. """
        leaves = [d for d in self._devices if d.isleaf]
        return leaves

    @property
    def filesystems(self):
        """ List of filesystems. """
        filesystems = []
        for dev in self.leaves:
            if dev.format and getattr(dev.format, 'mountpoint', None):
                filesystems.append(dev.format)

        return filesystems

    @property
    def uuids(self):
        """ Dict with uuid keys and :class:`~.devices.Device` values. """
        uuids = {}
        for dev in self._devices:
            try:
                uuid = dev.uuid
            except AttributeError:
                uuid = None

            if uuid:
                uuids[uuid] = dev

            try:
                uuid = dev.format.uuid
            except AttributeError:
                uuid = None

            if uuid:
                uuids[uuid] = dev

        return uuids

    @property
    def labels(self):
        """ Dict with label keys and Device values.

            FIXME: duplicate labels are a possibility
        """
        labels = {}
        for dev in self._devices:
            # don't include btrfs member devices
            if getattr(dev.format, "label", None) and \
               (dev.format.type != "btrfs" or isinstance(dev, BTRFSDevice)):
                labels[dev.format.label] = dev

        return labels

    @property
    def mountpoints(self):
        """ Dict with mountpoint keys and Device values. """
        filesystems = {}
        for device in self.devices:
            if device.format.mountable and device.format.mountpoint:
                filesystems[device.format.mountpoint] = device
        return filesystems

    #
    # Disk filter
    #
    def hide(self, device):
        """ Hide the specified device.

            :param device: the device to hide
            :type device: :class:`~.devices.StorageDevice`

            Hiding a device will cancel all actions that involve the device and
            will remove the device from the device list.

            If the device is not a leaf device, all devices that depend on it
            will be hidden leaves-first until the device is a leaf device.

            If a device exists, performs some special actions and places
            it on a list of hidden devices.

            Mixes recursion and side effects, most significantly in the code
            that removes all the actions. However, this code is a null op
            in every case except the first base case that is reached,
            where all actions are removed. This means that when a device
            is removed explicitly in this function by means of a direct call to
            _remove_devices it is guaranteed that all actions have already
            been canceled.

            If a device does not exist then it must have been removed by the
            cancelation of all the actions, so it does not need to be removed
            explicitly.

            Most devices are considered leaf devices if they have no children,
            however, some devices must satisfy more stringent requirements.
            _remove_device() will raise an exception if the device it is
            removing is not a leaf device. hide() guarantees that any
            device that it removes will have no children, but it does not
            guarantee that the more stringent requirements will be enforced.
            Therefore, _remove_device() is invoked with the force parameter
            set to True, to skip the isleaf check.
        """
        if device in self._hidden:
            return

        # cancel actions first thing so that we hide the correct set of devices
        if device.is_disk:
            # Cancel all actions on this disk and any disk related by way of an
            # aggregate/container device (eg: lvm volume group).
            self.cancel_disk_actions(device)

        for d in device.children:
            self.hide(d)

        log.info("hiding device %s", device)

        if not device.exists:
            return

        self._remove_device(device, force=True, modparent=False)

        self._hidden.append(device)
        lvm.lvm_cc_addFilterRejectRegexp(device.name)

        if device.name not in self.names:
            self.names.append(device.name)

    def unhide(self, device):
        """ Restore a device's visibility.

            :param device: the device to restore/unhide
            :type device: :class:`~.devices.StorageDevice`

            .. note::

                Actions canceled while hiding the device are not rescheduled
                automatically.

        """

        # the hidden list should be in leaves-first order
        for hidden in reversed(self._hidden):
            if hidden == device or hidden.depends_on(device) and \
               not any(parent in self._hidden for parent in hidden.parents):

                log.info("unhiding device %s %s (id %d)", hidden.type,
                         hidden.name,
                         hidden.id)
                self._hidden.remove(hidden)
                self._devices.append(hidden)
                hidden.add_hook(new=False)
                lvm.lvm_cc_removeFilterRejectRegexp(hidden.name)

    def _is_ignored_disk(self, disk):
        return ((self.ignored_disks and disk.name in self.ignored_disks) or
                (self.exclusive_disks and
                 disk.name not in self.exclusive_disks))

    def _hide_ignored_disks(self):
        # hide any subtrees that begin with an ignored disk
        for disk in [d for d in self._devices if d.is_disk]:
            if self._is_ignored_disk(disk):
                ignored = True
                # If the filter allows all members of a fwraid or mpath, the
                # fwraid or mpath itself is implicitly allowed as well. I don't
                # like this very much but we have supported this usage in the
                # past, so I guess we will support it forever.
                if disk.parents and all(p.format.hidden for p in disk.parents):
                    ignored = any(self._is_ignored_disk(d) for d in disk.parents)

                if ignored:
                    self.hide(disk)


class DeviceTree(DeviceTreeBase, PopulatorMixin, EventHandlerMixin):
<<<<<<< HEAD
    def __init__(self, passphrase=None, luks_dict=None, ignored_disks=None, exclusive_disks=None, disk_images=None):
        DeviceTreeBase.__init__(self, ignored_disks=ignored_disks, exclusive_disks=exclusive_disks)
        PopulatorMixin.__init__(self, passphrase=passphrase, luks_dict=luks_dict, disk_images=disk_images)
=======
    def __init__(self, conf=None, passphrase=None, luks_dict=None):

        # Using {} as default optional parameter value causes Python to act funny
        # (search "mutable default argument Python" for details)
        # Hence this:
        if luks_dict is None:
            self.luks_dict_passed = {}
        else:
            self.luks_dict_passed = luks_dict

        DeviceTreeBase.__init__(self, conf=conf)
        PopulatorMixin.__init__(self, conf=conf, passphrase=passphrase, luks_dict=self.luks_dict_passed)
>>>>>>> 12fc05ff
        EventHandlerMixin.__init__(self)

    # pylint: disable=arguments-differ
    def reset(self, passphrase=None, luks_dict=None, ignored_disks=None, exclusive_disks=None, disk_images=None):
        DeviceTreeBase.reset(self, ignored_disks=ignored_disks, exclusive_disks=exclusive_disks)
        PopulatorMixin.reset(self, passphrase=passphrase, luks_dict=luks_dict, disk_images=disk_images)<|MERGE_RESOLUTION|>--- conflicted
+++ resolved
@@ -893,12 +893,7 @@
 
 
 class DeviceTree(DeviceTreeBase, PopulatorMixin, EventHandlerMixin):
-<<<<<<< HEAD
     def __init__(self, passphrase=None, luks_dict=None, ignored_disks=None, exclusive_disks=None, disk_images=None):
-        DeviceTreeBase.__init__(self, ignored_disks=ignored_disks, exclusive_disks=exclusive_disks)
-        PopulatorMixin.__init__(self, passphrase=passphrase, luks_dict=luks_dict, disk_images=disk_images)
-=======
-    def __init__(self, conf=None, passphrase=None, luks_dict=None):
 
         # Using {} as default optional parameter value causes Python to act funny
         # (search "mutable default argument Python" for details)
@@ -908,9 +903,8 @@
         else:
             self.luks_dict_passed = luks_dict
 
-        DeviceTreeBase.__init__(self, conf=conf)
-        PopulatorMixin.__init__(self, conf=conf, passphrase=passphrase, luks_dict=self.luks_dict_passed)
->>>>>>> 12fc05ff
+        DeviceTreeBase.__init__(self, ignored_disks=ignored_disks, exclusive_disks=exclusive_disks)
+        PopulatorMixin.__init__(self, passphrase=passphrase, luks_dict=luks_dict_passed, disk_images=disk_images)
         EventHandlerMixin.__init__(self)
 
     # pylint: disable=arguments-differ
